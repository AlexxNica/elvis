--- conflicted
+++ resolved
@@ -34,12 +34,9 @@
                   {elvis_style, state_record_and_type},
                   {elvis_style, no_spec_with_records},
                   {elvis_style, dont_repeat_yourself, #{min_complexity => 20}},
-<<<<<<< HEAD
                   {elvis_style, no_debug_call, #{ignore => [elvis,
-                                                            elvis_utils]}}
-=======
+                                                            elvis_utils]}},
                   {elvis_style, no_nested_try_catch}
->>>>>>> 227c30de
                  ]
        },
       #{dirs => ["."],
