--- conflicted
+++ resolved
@@ -124,11 +124,8 @@
      #{line_num := 28},
      #{line_num := 43},
      #{line_num := 76},
-<<<<<<< HEAD
      #{line_num := 118},
      #{line_num := 164}] = elvis_style:nesting_level(ElvisConfig, File, [3]).
-=======
-     #{line_num := 118}] = elvis_style:nesting_level(ElvisConfig, File, [3]).
 
 -spec verify_god_modules(config()) -> any().
 verify_god_modules(_Config) ->
@@ -136,5 +133,4 @@
         #{src_dirs := SrcDirs} = ElvisConfig,
     Path = "fail_god_modules.erl",
     {ok, File} = elvis_test_utils:find_file(SrcDirs, Path),
-    [_] = elvis_style:god_modules(ElvisConfig, File, [25]).
->>>>>>> 2c8ccb57
+    [_] = elvis_style:god_modules(ElvisConfig, File, [25]).