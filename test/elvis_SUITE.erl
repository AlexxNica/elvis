--- conflicted
+++ resolved
@@ -244,28 +244,16 @@
 find_file_and_check_src(_Config) ->
     Dirs = ["../../test/examples"],
 
-<<<<<<< HEAD
-    [] = elvis_utils:find_files(Dirs, "doesnt_exist.erl"),
-    [File] = elvis_utils:find_files(Dirs, "small.erl"),
-
-    {<<"-module(small).\n">>, _} = elvis_utils:src(File),
-    {error, enoent} = elvis_utils:src(#{path => "doesnt_exist.erl"}).
-=======
     [] = elvis_file:find_files(Dirs, "doesnt_exist.erl"),
     [File] = elvis_file:find_files(Dirs, "small.erl"),
 
     {<<"-module(small).\n">>, _} = elvis_file:src(File),
     {error, enoent} = elvis_file:src(#{path => "doesnt_exist.erl"}).
->>>>>>> 0f091dd5
 
 -spec invalid_file(config()) -> any().
 invalid_file(_Config) ->
     ok = try
-<<<<<<< HEAD
-             elvis_utils:src(#{}),
-=======
              elvis_file:src(#{}),
->>>>>>> 0f091dd5
              fail
          catch
              throw:{invalid_file, #{}} -> ok
