--- conflicted
+++ resolved
@@ -105,43 +105,6 @@
     {ok, <<"-module(small).\n">>} = elvis_utils:src([], Path),
     {error, enoent} = elvis_utils:src([], "doesnt_exist.erl").
 
-%%%%%%%%%%%%%%%
-<<<<<<< HEAD
-%%% Rules
-
--spec verify_line_length_rule(config()) -> any().
-verify_line_length_rule(_Config) ->
-    ElvisConfig = elvis_config:default(),
-    #{src_dirs := SrcDirs} = ElvisConfig,
-
-    File = "fail_line_length.erl",
-    {ok, Path} = elvis_test_utils:find_file(SrcDirs, File),
-
-    Results = elvis_style:line_length(ElvisConfig, Path, [80]),
-    ok = case length(Results) of
-        2 -> ok;
-        _ -> long_lines_undetected
-    end.
-
--spec verify_no_tabs_rule(config()) -> any().
-verify_no_tabs_rule(_Config) ->
-    ElvisConfig = elvis_config:default(),
-    #{src_dirs := SrcDirs} = ElvisConfig,
-
-    File = "fail_no_tabs.erl",
-    {ok, Path} = elvis_test_utils:find_file(SrcDirs, File),
-
-    Results = elvis_style:no_tabs(ElvisConfig, Path, []),
-    ok = case length(Results) of
-        2 -> ok;
-        _ -> tabs_undetected
-    end.
-
-%%%%%%%%%%%%%%%
-=======
->>>>>>> a5a8d83a
-%%% CLI
-
 -spec main_help(config()) -> any().
 main_help(_Config) ->
     Expected = "Usage: elvis",
