--- conflicted
+++ resolved
@@ -28,11 +28,8 @@
          verify_dont_repeat_yourself/1,
          verify_max_module_length/1,
          verify_max_function_length/1,
-<<<<<<< HEAD
          verify_no_debug_call/1,
-=======
          verify_no_nested_try_catch/1,
->>>>>>> 227c30de
          %% Non-rule
          results_are_ordered_by_line/1
         ]).
@@ -484,7 +481,6 @@
     RuleConfig10 = NoCountRuleConfig#{max_length => 2},
     [] = elvis_style:max_function_length(ElvisConfig, FileFail, RuleConfig10).
 
-<<<<<<< HEAD
 -spec verify_no_debug_call(config()) -> any().
 verify_no_debug_call(_Config) ->
     ElvisConfig = elvis_config:default(),
@@ -507,7 +503,7 @@
     RuleConfig4 = #{debug_functions => [{io, format}]},
     [_, _, _] =
         elvis_style:no_debug_call(ElvisConfig, FileFail, RuleConfig4).
-=======
+
 -spec verify_no_nested_try_catch(config()) -> any().
 verify_no_nested_try_catch(_Config) ->
     ElvisConfig = elvis_config:default(),
@@ -520,7 +516,6 @@
      #{line_num := 28},
      #{line_num := 35}
     ] = elvis_style:no_nested_try_catch(ElvisConfig, File, #{}).
->>>>>>> 227c30de
 
 -spec results_are_ordered_by_line(config()) -> any().
 results_are_ordered_by_line(_Config) ->
