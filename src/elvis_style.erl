-module(elvis_style).

-export([
         function_naming_convention/3,
         variable_naming_convention/3,
         line_length/3,
         no_tabs/3,
         no_spaces/3,
         no_trailing_whitespace/3,
         macro_names/3,
         macro_module_names/3,
         operator_spaces/3,
         nesting_level/3,
         god_modules/3,
         no_if_expression/3,
         invalid_dynamic_call/3,
         used_ignored_variable/3,
         no_behavior_info/3,
         module_naming_convention/3,
         state_record_and_type/3,
         no_spec_with_records/3,
         dont_repeat_yourself/3,
         max_module_length/3,
         max_function_length/3,
<<<<<<< HEAD
         no_debug_call/3
=======
         no_nested_try_catch/3
>>>>>>> 227c30de
        ]).

-define(LINE_LENGTH_MSG, "Line ~p is too long: ~s.").

-define(NO_TABS_MSG, "Line ~p has a tab at column ~p.").

-define(NO_SPACES_MSG, "Line ~p has a spaces at column ~p.").

-define(NO_TRAILING_WHITESPACE_MSG,
        "Line ~b has ~b trailing whitespace characters.").

-define(INVALID_MACRO_NAME_MSG,
        "Invalid macro name ~s on line ~p. Use UPPER_CASE.").

-define(MACRO_AS_MODULE_NAME_MSG,
        "Don't use macros (like ~s on line ~p) as module names.").
-define(MACRO_MODULE_NAMES_EXCEPTIONS,
        ["MODULE"]).

-define(MACRO_AS_FUNCTION_NAME_MSG,
            "Don't use macros (like ~s on line ~p) as function names.").

-define(OPERATOR_SPACE_MSG, "Missing space ~s ~p on line ~p").

-define(NESTING_LEVEL_MSG,
        "The expression on line ~p and column ~p is nested "
        "beyond the maximum level of ~p.").

-define(GOD_MODULES_MSG,
        "This module has too many functions (~p). "
        "Consider breaking it into a number of modules.").

-define(NO_IF_EXPRESSION_MSG,
        "Replace the 'if' expression on line ~p with a 'case' "
        "expression or function clauses.").

-define (INVALID_DYNAMIC_CALL_MSG,
         "Remove the dynamic function call on line ~p. "
         "Only modules that define callbacks should make dynamic calls.").

-define(USED_IGNORED_VAR_MSG,
        "Ignored variable is being used on line ~p and "
        "column ~p.").

-define(NO_BEHAVIOR_INFO,
        "Use the '-callback' attribute instead of 'behavior_info/1' "
        "on line ~p.").

-define(FUNCTION_NAMING_CONVENTION_MSG,
        "The function ~p does not respect the format defined by the "
        "regular expression '~p'.").

-define(VARIABLE_NAMING_CONVENTION_MSG,
        "The variable ~p on line ~p does not respect the format "
        "defined by the regular expression '~p'.").

-define(MODULE_NAMING_CONVENTION_MSG,
        "The module ~p does not respect the format defined by the "
        "regular expression '~p'.").

-define(STATE_RECORD_MISSING_MSG,
        "This module implements an OTP behavior but is missing "
        "a 'state' record.").

-define(STATE_TYPE_MISSING_MSG,
        "This module implements an OTP behavior and has a 'state' record "
        "but is missing a 'state()' type.").

-define(NO_SPEC_WITH_RECORDS,
        "The spec in line ~p uses a record, please define a type for the "
        "record and use that instead.").

-define(DONT_REPEAT_YOURSELF,
        "The code in the following (LINE, COL) locations has "
        "the same structure: ~s.").

-define(MAX_MODULE_LENGTH,
        "The code for module ~p has ~p lines which exceeds the "
        "maximum of ~p.").

-define(MAX_FUNCTION_LENGTH,
        "The code for function ~p has ~p lines which exceeds the "
        "maximum of ~p.").

<<<<<<< HEAD
-define(NO_DEBUG_CALL_MSG,
        "Remove the debug call to ~p:~p/~p on line ~p.").
=======
-define(NO_NESTED_TRY_CATCH,
        "Nested try...catch block starting at line ~p.").
>>>>>>> 227c30de

%%%%%%%%%%%%%%%%%%%%%%%%%%%%%%%%%%%%%%%%%%%%%%%%%%%%%%%%%%%%%%%%%%%%%%%%%%%%%%%%
%% Rules
%%%%%%%%%%%%%%%%%%%%%%%%%%%%%%%%%%%%%%%%%%%%%%%%%%%%%%%%%%%%%%%%%%%%%%%%%%%%%%%%

-type empty_rule_config() :: #{}.

-type function_naming_convention_config() :: #{regex => string(),
                                               ignore => [module()]
                                              }.

-spec function_naming_convention(elvis_config:config(),
                                 elvis_file:file(),
                                 function_naming_convention_config()) ->
    [elvis_result:item()].
function_naming_convention(Config, Target, RuleConfig) ->
    Regex = maps:get(regex, RuleConfig, ".*"),

    {Root, _} = elvis_file:parse_tree(Config, Target),
    FunctionNames = elvis_code:function_names(Root),
    errors_for_function_names(Regex, FunctionNames).

errors_for_function_names(_Regex, []) -> [];
errors_for_function_names(Regex, [FunctionName | RemainingFuncNames]) ->
    FunctionNameStr = atom_to_list(FunctionName),
    case re:run(FunctionNameStr, Regex) of
        nomatch ->
            Msg = ?FUNCTION_NAMING_CONVENTION_MSG,
            Info = [FunctionNameStr, Regex],
            Result = elvis_result:new(item, Msg, Info, 1),
            [Result | errors_for_function_names(Regex, RemainingFuncNames)];
        {match, _} -> errors_for_function_names(Regex, RemainingFuncNames)
    end.

-type variable_naming_convention_config() :: #{regex => string(),
                                               ignore => [module()]
                                              }.
-spec variable_naming_convention(elvis_config:config(),
                                 elvis_file:file(),
                                 variable_naming_convention_config()) ->
    [elvis_result:item()].
variable_naming_convention(Config, Target, RuleConfig) ->
    IgnoreModules = maps:get(ignore, RuleConfig, []),
    Regex = maps:get(regex, RuleConfig, ".*"),
    {Root, _} = elvis_file:parse_tree(Config, Target),
    ModuleName = elvis_code:module_name(Root),
    case lists:member(ModuleName, IgnoreModules) of
        false ->
            IsVar = fun(Node) -> ktn_code:type(Node) =:= 'var' end,
            Vars = elvis_code:find(IsVar, Root, #{traverse => all}),
            check_variables_name(Regex, Vars);
        true -> []
    end.

-type line_length_config() :: #{limit => integer(),
                                skip_comments => false | any | whole_line
                               }.

%% @doc Target can be either a filename or the
%% name of a module.
-spec line_length(elvis_config:config(),
                  elvis_file:file(),
                  line_length_config()) ->
    [elvis_result:item()].
line_length(_Config, Target, RuleConfig) ->
    Limit = maps:get(limit, RuleConfig, 80),
    SkipComments = maps:get(skip_comments, RuleConfig, false),
    {Src, _} = elvis_file:src(Target),
    Args = [Limit, SkipComments],
    elvis_utils:check_lines(Src, fun check_line_length/3, Args).

-spec no_tabs(elvis_config:config(),
              elvis_file:file(),
              empty_rule_config()) ->
    [elvis_result:item()].
no_tabs(_Config, Target, _RuleConfig) ->
    {Src, _} = elvis_file:src(Target),
    elvis_utils:check_lines(Src, fun check_no_tabs/3, []).

-spec no_spaces(elvis_config:config(),
                elvis_file:file(),
                empty_rule_config()) ->
    [elvis_result:item()].
no_spaces(_Config, Target, _RuleConfig) ->
    {Src, _} = elvis_file:src(Target),
    elvis_utils:check_lines(Src, fun check_no_spaces/3, []).

-spec no_trailing_whitespace(elvis_config:config(),
                             elvis_file:file(),
                             map()) ->
    [elvis_result:item()].
no_trailing_whitespace(_Config, Target, RuleConfig) ->
    {Src, _} = elvis_file:src(Target),
    elvis_utils:check_lines(Src, fun check_no_trailing_whitespace/3,
                            RuleConfig).

-spec macro_names(elvis_config:config(),
                  elvis_file:file(),
                  empty_rule_config()) ->
    [elvis_result:item()].
macro_names(_Config, Target, _RuleConfig) ->
    {Src, _} = elvis_file:src(Target),
    elvis_utils:check_lines(Src, fun check_macro_names/3, []).

-spec macro_module_names(elvis_config:config(),
                         elvis_file:file(),
                         empty_rule_config()) ->
    [elvis_result:item()].
macro_module_names(Config, Target, _RuleConfig) ->
    {Src, _} = elvis_file:src(Target),
    {Root, _} = elvis_file:parse_tree(Config, Target),
    elvis_utils:check_lines(Src, fun check_macro_module_names/3, [Root]).

-type operator_spaces_config() :: #{rules => [{right|left, string()}]}.

-spec operator_spaces(elvis_config:config(),
                      elvis_file:file(),
                      operator_spaces_config()) ->
    [elvis_result:item()].
operator_spaces(Config, Target, RuleConfig) ->
    Rules = maps:get(rules, RuleConfig, []),
    {Src, _} = elvis_file:src(Target),
    {Root, _} = elvis_file:parse_tree(Config, Target),
    elvis_utils:check_lines(Src, fun check_operator_spaces/3, {Root, Rules}).

-type nesting_level_config() :: #{level => integer()}.

-spec nesting_level(elvis_config:config(),
                    elvis_file:file(),
                    nesting_level_config()) ->
    [elvis_result:item()].
nesting_level(Config, Target, RuleConfig) ->
    Level = maps:get(level, RuleConfig, 3),
    {Root, _} = elvis_file:parse_tree(Config, Target),
    elvis_utils:check_nodes(Root, fun check_nesting_level/2, [Level]).

-type god_modules_config() :: #{limit => integer()}.

-spec god_modules(elvis_config:config(),
                  elvis_file:file(),
                  god_modules_config()) ->
    [elvis_result:item()].
god_modules(Config, Target, RuleConfig) ->
    Limit = maps:get(limit, RuleConfig, 25),
    IgnoreModules = maps:get(ignore, RuleConfig, []),

    {Root, _} = elvis_file:parse_tree(Config, Target),
    ModuleName = elvis_code:module_name(Root),

    case lists:member(ModuleName, IgnoreModules) of
        false ->
            Exported = elvis_code:exported_functions(Root),
            case length(Exported) of
                Count when Count > Limit ->
                    Msg = ?GOD_MODULES_MSG,
                    Result = elvis_result:new(item, Msg, [Count], 1),
                    [Result];
                _ ->
                    []
            end;
        true->
            []
    end.

-spec no_if_expression(elvis_config:config(),
                       elvis_file:file(),
                       empty_rule_config()) ->
    [elvis_result:item()].
no_if_expression(Config, Target, _RuleConfig) ->
    {Root, _} = elvis_file:parse_tree(Config, Target),
    Predicate = fun(Node) -> ktn_code:type(Node) == 'if' end,
    ResultFun = result_node_line_fun(?NO_IF_EXPRESSION_MSG),
    case elvis_code:find(Predicate, Root) of
        [] ->
            [];
        IfExprs ->
            lists:map(ResultFun, IfExprs)
    end.

-type invalid_dynamic_call_config() :: #{ignore => [module()]}.

-spec invalid_dynamic_call(elvis_config:config(),
                           elvis_file:file(),
                           invalid_dynamic_call_config()) ->
    [elvis_result:item()].
invalid_dynamic_call(Config, Target, RuleConfig) ->
    IgnoreModules = maps:get(ignore, RuleConfig, []),
    {Root, _} = elvis_file:parse_tree(Config, Target),
    ModuleName = elvis_code:module_name(Root),

    case lists:member(ModuleName, IgnoreModules) of
        false ->
            Predicate = fun(Node) -> ktn_code:type(Node) == 'callback' end,
            case elvis_code:find(Predicate, Root) of
                [] ->
                    check_invalid_dynamic_calls(Root);
                _Callbacks ->
                    []
            end;
        true -> []
    end.

-spec used_ignored_variable(elvis_config:config(),
                            elvis_file:file(),
                            empty_rule_config()) ->
    [elvis_result:item()].
used_ignored_variable(Config, Target, _RuleConfig) ->
    {Root, _} = elvis_file:parse_tree(Config, Target),
    ResultFun = result_node_line_col_fun(?USED_IGNORED_VAR_MSG),
    case elvis_code:find(fun is_ignored_var/1, Root, #{mode => zipper}) of
        [] ->
            [];
        UsedIgnoredVars ->
            lists:map(ResultFun, UsedIgnoredVars)
    end.

-spec no_behavior_info(elvis_config:config(),
                       elvis_file:file(),
                       empty_rule_config()) ->
    [elvis_result:item()].
no_behavior_info(Config, Target, _RuleConfig) ->
    {Root, _} = elvis_file:parse_tree(Config, Target),
    Children = ktn_code:content(Root),

    FilterFun =
        fun
            (Node) ->
                case ktn_code:type(Node) of
                    function ->
                        Name = ktn_code:attr(name, Node),
                        lists:member(Name,
                                     [behavior_info, behaviour_info]);
                    _ -> false
                end
        end,

    ResultFun = result_node_line_fun(?NO_BEHAVIOR_INFO),

    case lists:filter(FilterFun, Children) of
        [] ->
            [];
        BehaviorInfos ->
            lists:map(ResultFun, BehaviorInfos)
    end.

-type module_naming_convention_config() :: #{regex => string(),
                                             ignore => [module()]
                                            }.

-spec module_naming_convention(elvis_config:config(),
                               elvis_file:file(),
                               module_naming_convention_config()) ->
    [elvis_result:item()].
module_naming_convention(Config, Target, RuleConfig) ->
    Regex = maps:get(regex, RuleConfig, ".*"),
    IgnoreModules = maps:get(ignore, RuleConfig, []),

    {Root, _} = elvis_file:parse_tree(Config, Target),
    ModuleName = elvis_code:module_name(Root),

    case lists:member(ModuleName, IgnoreModules) of
        false ->
            ModuleNameStr = atom_to_list(ModuleName),
            case re:run(ModuleNameStr, Regex) of
                nomatch ->
                    Msg = ?MODULE_NAMING_CONVENTION_MSG,
                    Info = [ModuleNameStr, Regex],
                    Result = elvis_result:new(item, Msg, Info, 1),
                    [Result];
                {match, _} -> []
            end;
        true -> []
    end.

-spec state_record_and_type(elvis_config:config(),
                            elvis_file:file(),
                            empty_rule_config()) ->
    [elvis_result:item()].
state_record_and_type(Config, Target, _RuleConfig) ->
    {Root, _} = elvis_file:parse_tree(Config, Target),
    case is_otp_module(Root) of
        true ->
            case {has_state_record(Root), has_state_type(Root)} of
                {true, true} -> [];
                {false, _} ->
                    Msg = ?STATE_RECORD_MISSING_MSG,
                    Result = elvis_result:new(item, Msg, [], 1),
                    [Result];
                {true, false} ->
                    Msg = ?STATE_TYPE_MISSING_MSG,
                    Result = elvis_result:new(item, Msg, [], 1),
                    [Result]
            end;
        false ->
            []
    end.

-spec no_spec_with_records(elvis_config:config(),
                           elvis_file:file(),
                           empty_rule_config()) ->
    [elvis_result:item()].
no_spec_with_records(Config, Target, _RuleConfig) ->
    {Root, _} = elvis_file:parse_tree(Config, Target),
    case elvis_code:find(fun spec_includes_record/1, Root) of
        [] -> [];
        SpecNodes ->
            ResultFun = result_node_line_fun(?NO_SPEC_WITH_RECORDS),
            lists:map(ResultFun, SpecNodes)
    end.

-spec dont_repeat_yourself(elvis_config:config(),
                           elvis_file:file(),
                           empty_rule_config()) ->
    [elvis_result:item()].
dont_repeat_yourself(Config, Target, RuleConfig) ->
    MinComplexity = maps:get(min_complexity, RuleConfig, 5),

    {Root, _} = elvis_file:parse_tree(Config, Target),

    case find_repeated_nodes(Root, MinComplexity) of
        [] -> [];
        Nodes ->
            LocationCat =
                fun
                    ({Line, Col}, "") ->
                        io_lib:format("(~p, ~p)", [Line, Col]);
                    ({Line, Col}, Str) ->
                        io_lib:format("~s, (~p, ~p)", [Str, Line, Col])
                end,
            ResultFun =
                fun([{Line, _} | _] = Locations) ->
                        LocationsStr = lists:foldl(LocationCat, "", Locations),
                        Info = [LocationsStr],
                        Msg = ?DONT_REPEAT_YOURSELF,
                        elvis_result:new(item, Msg, Info, Line)
                end,
            lists:map(ResultFun, Nodes)
    end.

-spec max_module_length(elvis_config:config(),
                        elvis_file:file(),
                        empty_rule_config()) ->
    [elvis_result:item()].
max_module_length(Config, Target, RuleConfig) ->
    MaxLength = maps:get(max_length, RuleConfig, 500),
    IgnoreModules = maps:get(ignore, RuleConfig, []),
    CountComments = maps:get(count_comments, RuleConfig, false),
    CountWhitespace = maps:get(count_whitespace, RuleConfig, false),

    {Root, _} = elvis_file:parse_tree(Config, Target),
    {Src, _} = elvis_file:src(Target),


    ModuleName = elvis_code:module_name(Root),
    Ignored = lists:member(ModuleName, IgnoreModules),

    FilterFun =
        fun(Line) ->
                (CountComments orelse (not line_is_comment(Line)))
                    andalso (CountWhitespace
                             orelse (not line_is_whitespace(Line)))
        end,
    Lines = case binary:split(Src, <<"\n">>, [global, trim]) of
                Ls when CountComments andalso CountWhitespace -> Ls;
                Ls -> lists:filter(FilterFun, Ls)
            end,

    case length(Lines) of
        L when L > MaxLength, not Ignored ->
            Info = [ModuleName, L, MaxLength],
            Msg = ?MAX_MODULE_LENGTH,
            Result = elvis_result:new(item, Msg, Info, 0),
            [Result];
        _ ->
            []
    end.

-spec max_function_length(elvis_config:config(),
                          elvis_file:file(),
                          empty_rule_config()) ->
    [elvis_result:item()].
max_function_length(Config, Target, RuleConfig) ->
    MaxLength = maps:get(max_length, RuleConfig, 30),
    CountComments = maps:get(count_comments, RuleConfig, false),
    CountWhitespace = maps:get(count_whitespace, RuleConfig, false),

    {Root, _} = elvis_file:parse_tree(Config, Target),
    {Src, _} = elvis_file:src(Target),
    Lines = binary:split(Src, <<"\n">>, [global, trim]),

    IsFunction = fun(Node) -> ktn_code:type(Node) == function end,
    Functions = elvis_code:find(IsFunction, Root),

    FilterFun =
        fun(Line) ->
                (CountComments orelse (not line_is_comment(Line)))
                    andalso (CountWhitespace
                             orelse (not line_is_whitespace(Line)))
        end,

    PairFun =
        fun(FunctionNode) ->
                Name = ktn_code:attr(name, FunctionNode),
                {Min, Max} = node_line_limits(FunctionNode),
                FunLines = lists:sublist(Lines, Min, Max - Min + 1),
                FilteredLines = lists:filter(FilterFun, FunLines),
                L = length(FilteredLines),
                {Name, Min, L}
        end,

    FunLenInfos = lists:map(PairFun, Functions),
    MaxLengthPred = fun({_, _, L}) -> L > MaxLength end,
    FunLenMaxPairs = lists:filter(MaxLengthPred, FunLenInfos),

    ResultFun =
        fun({Name, StartPos, L}) ->
                Info = [Name, L, MaxLength],
                Msg = ?MAX_FUNCTION_LENGTH,
                elvis_result:new(item, Msg, Info, StartPos)
        end,
    lists:map(ResultFun, FunLenMaxPairs).

-type no_debug_call_config() :: #{debug_functions => [function_spec()],
                                  ignore => [module()]
                                 }.
-type function_spec() :: {module(), atom(), non_neg_integer()}
                       | {module(), atom()}.

-spec no_debug_call(elvis_config:config(),
                    elvis_file:file(),
                    no_debug_call_config()) ->
    [elvis_result:item()].
no_debug_call(Config, Target, RuleConfig) ->
    IgnoreModules = maps:get(ignore, RuleConfig, []),
    {Root, _} = elvis_file:parse_tree(Config, Target),
    ModuleName = elvis_code:module_name(Root),
    DefaultDebugFuns = [{ct, pal},
                        {io, format, 1},
                        {io, format, 2}],
    DebugFuns = maps:get(debug_functions, RuleConfig, DefaultDebugFuns),

    case lists:member(ModuleName, IgnoreModules) of
        false ->
            IsCall = fun(Node) -> ktn_code:type(Node) =:= 'call' end,
            Calls = elvis_code:find(IsCall, Root),
            check_no_debug_call(Calls, DebugFuns);
        true -> []
    end.

-spec node_line_limits(ktn_code:tree_node())->
    {Min :: integer(), Max :: integer()}.
node_line_limits(FunctionNode) ->
    Zipper = elvis_code:code_zipper(FunctionNode),
    LineFun = fun(N) -> {L, _} = ktn_code:attr(location, N), L end,
    LineNums = zipper:map(LineFun, Zipper),
    Max = lists:max(LineNums),
    Min = lists:min(LineNums),
    {Min, Max}.

-spec no_nested_try_catch(elvis_config:config(),
                          elvis_file:file(),
                          empty_rule_config()) ->
    [elvis_result:item()].
no_nested_try_catch(Config, Target, _RuleConfig) ->
    {Root, _} = elvis_file:parse_tree(Config, Target),
    Predicate = fun(Node) -> ktn_code:type(Node) == 'try' end,
    ResultFun = result_node_line_fun(?NO_NESTED_TRY_CATCH),
    case elvis_code:find(Predicate, Root) of
        [] ->
            [];
        TryExprs ->
            lists:flatmap(fun (TryExp) ->
                                   check_nested_try_catchs(ResultFun, TryExp)
                          end,
                          TryExprs)
    end.
%%%%%%%%%%%%%%%%%%%%%%%%%%%%%%%%%%%%%%%%%%%%%%%%%%%%%%%%%%%%%%%%%%%%%%%%%%%%%%%%
%% Private
%%%%%%%%%%%%%%%%%%%%%%%%%%%%%%%%%%%%%%%%%%%%%%%%%%%%%%%%%%%%%%%%%%%%%%%%%%%%%%%%

%% Variables name
check_variables_name(_Regex, []) -> [];
check_variables_name(Regex, [Variable | RemainingVars]) ->
    VariableName = atom_to_list(ktn_code:attr(name, Variable)),
    %% Replace the leading underline (if any) in the variable name.
    VariableNameStr = case length(VariableName) of
        (N) when N > 1 ->
            [_ | TempStr] = re:replace(VariableName, "^_?", ""),
            binary_to_list(TempStr);
        (_) -> VariableName
    end,
    case re:run(VariableNameStr, Regex) of
        nomatch when VariableNameStr == "_" ->
            check_variables_name(Regex, RemainingVars);
        nomatch ->
            Msg = ?VARIABLE_NAMING_CONVENTION_MSG,
            {Line, _} = ktn_code:attr(location, Variable),
            Info = [VariableNameStr, Line, Regex],
            Result = elvis_result:new(item, Msg, Info, Line),
            [Result | check_variables_name(Regex, RemainingVars)];
        {match, _} -> check_variables_name(Regex, RemainingVars)
    end.

%% Result building

result_node_line_fun(Msg) ->
    fun(Node) ->
            {Line, _} = ktn_code:attr(location, Node),
            Info = [Line],
            elvis_result:new(item, Msg, Info, Line)
    end.

result_node_line_col_fun(Msg) ->
    fun(Node) ->
            {Line, Col} = ktn_code:attr(location, Node),
            Info = [Line, Col],
            elvis_result:new(item, Msg, Info, Line)
    end.

%%% Rule checking

%% Line Length

-spec line_is_comment(binary()) -> boolean().
line_is_comment(Line) ->
    case re:run(Line, "^[ \t]*%") of
        nomatch    -> false;
        {match, _} -> true
    end.

-spec line_is_whitespace(binary()) -> boolean().
line_is_whitespace(Line) ->
    case re:run(Line, "^[ \t]*$") of
        nomatch    -> false;
        {match, _} -> true
    end.

-spec remove_comment(binary()) -> binary().
remove_comment(Line) ->
    case re:run(Line, "([^%]+)", [{capture, first, binary}]) of
        nomatch            -> Line;
        {match, [Without]} -> Without
    end.

-spec check_line_length(binary(), integer(), [term()]) ->
    no_result | {ok, elvis_result:item()}.
check_line_length(Line, Num, [Limit, whole_line]) ->
    case line_is_comment(Line) of
        false -> check_line_length(Line, Num, Limit);
        true  -> no_result
    end;
check_line_length(Line, Num, [Limit, any]) ->
    LineWithoutComment = remove_comment(Line),
    check_line_length(LineWithoutComment, Num, Limit);
check_line_length(Line, Num, [Limit|_]) ->
    check_line_length(Line, Num, Limit);
check_line_length(Line, Num, Limit) ->
    case byte_size(Line) of
        Large when Large > Limit ->
            Msg = ?LINE_LENGTH_MSG,
            Info = [Num, binary_to_list(Line)],
            Result = elvis_result:new(item, Msg, Info, Num),
            {ok, Result};
        _ ->
            no_result
    end.

%% No Tabs

-spec check_no_tabs(binary(), integer(), [term()]) ->
    no_result | {ok, elvis_result:item()}.
check_no_tabs(Line, Num, _Args) ->
    case binary:match(Line, <<"\t">>) of
        nomatch ->
            no_result;
        {Index, _} ->
            Msg = ?NO_TABS_MSG,
            Info = [Num, Index],
            Result = elvis_result:new(item, Msg, Info, Num),
            {ok, Result}
    end.

%% No Spaces

-spec check_no_spaces(binary(), integer(), [term()]) ->
    no_result | {ok, elvis_result:item()}.
check_no_spaces(Line, Num, _Args) ->
    case re:run(Line, <<"^\t* ">>) of
        nomatch ->
            no_result;
        {Index, _} ->
            Msg = ?NO_SPACES_MSG,
            Info = [Num, Index],
            Result = elvis_result:new(item, Msg, Info, Num),
            {ok, Result}
    end.

%% No Trailing Whitespace

-spec check_no_trailing_whitespace(binary(), integer(), map()) ->
    no_result | {ok, elvis_result:item()}.
check_no_trailing_whitespace(Line, Num, RuleConfig) ->
    Regex =
        case RuleConfig of
            %% Lookbehind assertion: http://erlang.org/doc/man/re.html#sect17
            #{ignore_empty_lines := true} -> "(?<=\\S)\\s+$";
            _AnythingElse                 -> "\\s+$"
        end,

    case re:run(Line, Regex) of
        nomatch ->
            no_result;
        {match, [PosLen]} ->
            Msg = ?NO_TRAILING_WHITESPACE_MSG,
            Info = [Num, size(binary:part(Line, PosLen))],
            Result = elvis_result:new(item, Msg, Info, Num),
            {ok, Result}
    end.

%% Macro Names

-spec check_macro_names(binary(), integer(), [term()]) ->
    no_result | {ok, elvis_result:item()}.
check_macro_names(Line, Num, _Args) ->
    {ok, Regex} = re:compile("^ *[-]define *[(]([^,(]+)"),
    case re:run(Line, Regex, [{capture, all_but_first, list}]) of
        nomatch ->
            no_result;
        {match, [MacroName]} ->
            case string:to_upper(MacroName) of
                MacroName ->
                    no_result;
                _ ->
                    Msg = ?INVALID_MACRO_NAME_MSG,
                    Result = elvis_result:new(item, Msg, [MacroName, Num], Num),
                    {ok, Result}
            end
    end.

%% Macro in Function Call as Module or Functon Name

-spec check_macro_module_names(binary(), integer(), [term()]) ->
    no_result | {ok, elvis_result:item_result()}.
check_macro_module_names(Line, Num, [Root]) ->
    {ok, ModNameRegex} = re:compile("[?](\\w+)[:][?]?\\w+\\s*\\("),
    {ok, FunNameRegex} = re:compile("[?]?\\w+[:][?](\\w+)\\s*\\("),

    ModuleMsg = ?MACRO_AS_MODULE_NAME_MSG,
    ModuleResults =
        apply_macro_module_names(Line, Num, ModNameRegex, ModuleMsg, Root),

    FunctionMsg = ?MACRO_AS_FUNCTION_NAME_MSG,
    FunResults =
        apply_macro_module_names(Line, Num, FunNameRegex, FunctionMsg, Root),

    case FunResults ++ ModuleResults of
        [] ->
            no_result;
        Results ->
            {ok, Results}
    end.

-spec apply_macro_module_names(binary(),
                               integer(),
                               string(),
                               string(),
                               term()) ->
    [elvis_result:item_result()].
apply_macro_module_names(Line, Num, Regex, Msg, Root) ->
    case re:run(Line, Regex, [{capture, all_but_first, index}]) of
        nomatch ->
            [];
        {match, [{Col, Len}]} ->
            MacroName = binary_to_list(binary:part(Line, Col, Len)),
            case
                lists:member(MacroName, ?MACRO_MODULE_NAMES_EXCEPTIONS)
                orelse not is_remote_call({Num, Col}, Root)
            of
                true ->
                    [];
                false ->
                    Result = elvis_result:new(item, Msg, [MacroName, Num], Num),
                    [Result]
            end
    end.

is_remote_call({Num, Col}, Root) ->
    case elvis_code:find_by_location(Root, {Num, Col}) of
        not_found ->
            true;
        {ok, Node0} ->
            Pred =
                fun(Zipper) ->
                        (Node0 == zipper:node(Zipper))
                            andalso has_remote_call_parent(Zipper)
                end,
            [] =/= elvis_code:find(Pred, Root, #{mode => zipper})
    end.

has_remote_call_parent(undefined) ->
    false;
has_remote_call_parent(Zipper) ->
    Node = zipper:node(Zipper),
    case ktn_code:type(Node) of
        remote ->
            true;
        _ ->
            has_remote_call_parent(zipper:up(Zipper))
    end.

%% Operator Spaces

-spec check_operator_spaces(binary(), integer(), [{right|left, string()}]) ->
    no_result | {ok, elvis_result:item_result()}.
check_operator_spaces(Line, Num, {Root, Rules}) ->
    AllResults =
        [check_operator_spaces_rule(Line, Num, Rule, Root) || Rule <- Rules],
    case [Result || {ok, Result} <- AllResults] of
        [] -> no_result;
        [Result|_] -> {ok, Result}
    end.
check_operator_spaces_rule(Line, Num, {Position, Operator}, Root) ->
    Escaped = [[$[, Char, $]] || Char <- Operator],
    {Subject, Regex, Label} =
        case Position of
            right ->
                {<<Line/binary, " ">>, Escaped ++ "[^ ]", "after"};
            left ->
                {<<" ", Line/binary>>, "[^ ]" ++ Escaped, "before"}
        end,
    case re:run(Subject, Regex) of
        nomatch ->
            no_result;
        {match, [{Col, _} | _]} ->
            Type = case elvis_code:find_by_location(Root, {Num, Col + 1}) of
                       not_found -> undefined;
                       {ok, Node} -> ktn_code:type(Node)
                   end,
            TokenType = case elvis_code:find_token(Root, {Num, Col}) of
                            not_found -> undefined;
                            {ok, Token} -> ktn_code:type(Token)
                        end,
            case {Type, TokenType} of
                {atom, _}           -> [];
                {binary_element, _} -> [];
                {string, _}         -> [];
                {char, _}           -> [];
                {comment, _}        -> [];
                {_, string}         -> [];
                _ ->
                    Msg = ?OPERATOR_SPACE_MSG,
                    Info = [Label, Operator, Num],
                    Result = elvis_result:new(item, Msg, Info, Num),
                    {ok, Result}
            end
    end.

%% Nesting Level

-spec check_nesting_level(ktn_code:tree_node(), [integer()]) ->
    [elvis_result:item_result()].
check_nesting_level(ParentNode, [MaxLevel]) ->
    case elvis_code:past_nesting_limit(ParentNode, MaxLevel) of
        [] -> [];
        NestedNodes ->
            Msg = ?NESTING_LEVEL_MSG,

            Fun = fun(Node) ->
                          {Line, Col} = ktn_code:attr(location, Node),
                          Info = [Line, Col, MaxLevel],
                          elvis_result:new(item, Msg, Info, Line)
                  end,

            lists:map(Fun, NestedNodes)
    end.

%% Invalid Dynamic Calls

-spec check_invalid_dynamic_calls(ktn_code:tree_node()) ->
    [elvis_result:item_result()].
check_invalid_dynamic_calls(Root) ->
    case elvis_code:find(fun is_dynamic_call/1, Root) of
        [] -> [];
        InvalidCalls ->
            ResultFun = result_node_line_fun(?INVALID_DYNAMIC_CALL_MSG),
            lists:map(ResultFun, InvalidCalls)
    end.

-spec is_dynamic_call(ktn_code:tree_node()) -> boolean().
is_dynamic_call(Node) ->
    case ktn_code:type(Node) of
        call ->
            FunctionSpec = ktn_code:node_attr(function, Node),
            case ktn_code:type(FunctionSpec) of
                remote ->
                    ModuleName = ktn_code:node_attr(module, FunctionSpec),
                    var == ktn_code:type(ModuleName);
                _Other ->
                    false
            end;
        _ ->
            false
    end.

%% Ignored Variable

-spec is_ignored_var(ktn_code:tree_node()) ->
    boolean().
is_ignored_var(Zipper) ->
    Node = zipper:node(Zipper),
    case ktn_code:type(Node) of
        var ->
            Name = ktn_code:attr(name, Node),
            [FirstChar | _] = atom_to_list(Name),
            (FirstChar == $_)
                and (Name =/= '_')
                and not check_parent_match(Zipper);
        _OtherType -> false
    end.

check_parent_match(Zipper) ->
    case zipper:up(Zipper) of
        undefined -> false;
        ParentZipper ->
            Parent = zipper:node(ParentZipper),
            case ktn_code:type(Parent) of
                match ->
                    zipper:down(ParentZipper) == Zipper;
                _ -> check_parent_match(ParentZipper)
            end
    end.

%% State record in OTP module

-spec is_otp_module(ktn_code:tree_node()) -> boolean().
is_otp_module(Root) ->
    OtpSet = sets:from_list([gen_server,
                             gen_event,
                             gen_fsm,
                             supervisor_bridge
                            ]),
    IsBehaviorAttr = fun(Node) -> behavior == ktn_code:type(Node) end,
    case elvis_code:find(IsBehaviorAttr, Root) of
        [] ->
            false;
        Behaviors ->
            ValueFun = fun(Node) -> ktn_code:attr(value, Node) end,
            Names = lists:map(ValueFun, Behaviors),
            BehaviorsSet = sets:from_list(Names),
            case sets:to_list(sets:intersection(OtpSet, BehaviorsSet)) of
                [] -> false;
                _ -> true
            end
    end.

-spec has_state_record(ktn_code:tree_node()) -> boolean().
has_state_record(Root) ->
    IsStateRecord =
        fun(Node) ->
                (record_attr == ktn_code:type(Node))
                    and (state == ktn_code:attr(name, Node))
        end,
    case elvis_code:find(IsStateRecord, Root) of
        [] -> false;
        _ -> true
    end.

-spec has_state_type(ktn_code:tree_node()) -> boolean().
has_state_type(Root) ->
    IsStateType =
        fun(Node) ->
                (type_attr == ktn_code:type(Node))
                    and (state == ktn_code:attr(name, Node))
        end,
    elvis_code:find(IsStateType, Root) /= [].

%% Spec includes records

-spec spec_includes_record(ktn_code:tree_node()) -> boolean().
spec_includes_record(Node) ->
    IsTypeRecord = fun(Child) ->
                           (ktn_code:type(Child) == type)
                               and (ktn_code:attr(name, Child) == record)
                   end,
    Opts = #{traverse => all},
    (ktn_code:type(Node) == spec)
        and (elvis_code:find(IsTypeRecord, Node, Opts) /= []).

%% Don't repeat yourself

-spec find_repeated_nodes(ktn_code:tree_node(), non_neg_integer()) ->
    [ktn_code:tree_node()].
find_repeated_nodes(Root, MinComplexity) ->
    TypeAttrs = #{var    => [location, name, text],
                  clause => [location, text]},

    FoldFun =
        fun(Node, Map) ->
                Zipper = elvis_code:code_zipper(Node),
                case zipper:size(Zipper) of
                    Count when Count >= MinComplexity ->
                        Loc = ktn_code:attr(location, Node),
                        StrippedNode = remove_attrs_zipper(Zipper, TypeAttrs),

                        ValsSet = maps:get(StrippedNode, Map, sets:new()),
                        NewValsSet = sets:add_element(Loc, ValsSet),
                        maps:put(StrippedNode, NewValsSet, Map);
                    _ ->
                        Map
                end
        end,
    ZipperRoot = elvis_code:code_zipper(Root),
    Grouped = zipper:fold(FoldFun, #{}, ZipperRoot),

    Repeated = filter_repeated(Grouped),
    LocationSets = maps:values(Repeated),
    Locations = lists:map(fun sets:to_list/1, LocationSets),

    lists:map(fun lists:sort/1, Locations).

-spec remove_attrs_zipper(zipper:zipper(), map()) -> ktn_code:tree_node().
remove_attrs_zipper(Zipper, TypeAttrs) ->
    zipper:fmap(fun remove_attrs/2, [TypeAttrs], Zipper).

-spec remove_attrs(ktn_code:tree_node() | [ktn_code:tree_node()], map()) ->
    ktn_code:tree_node().
remove_attrs(Nodes, TypeAttrs) when is_list(Nodes) ->
    [remove_attrs(Node, TypeAttrs) || Node <- Nodes];
remove_attrs(#{attrs := Attrs,
               type := Type,
               node_attrs := NodeAttrs} = Node,
             TypeAttrs) ->
    AttrsName = maps:get(Type, TypeAttrs, [location]),
    AttrsNoLoc = maps:without(AttrsName, Attrs),
    NodeAttrsNoLoc =
        [{ Key
         , remove_attrs_zipper(elvis_code:code_zipper(Value),
                               TypeAttrs)}
         || {Key, Value} <- maps:to_list(NodeAttrs)],

    Node#{attrs => AttrsNoLoc,
          node_attrs => maps:from_list(NodeAttrsNoLoc)};
remove_attrs(#{attrs := Attrs, type := Type} = Node, TypeAttrs) ->
    AttrsName = maps:get(Type, TypeAttrs, [location]),
    AttrsNoLoc = maps:without(AttrsName, Attrs),
    Node#{attrs => AttrsNoLoc};
remove_attrs(Node, _TypeAttrs) ->
    Node.

-spec filter_repeated(map()) -> map().
filter_repeated(NodesLocs) ->
    NotRepeated = [Node
                   || {Node, LocationSet} <- maps:to_list(NodesLocs),
                      sets:size(LocationSet) == 1],

    RepeatedMap = maps:without(NotRepeated, NodesLocs),

    RepeatedNodes = maps:keys(RepeatedMap),
    Nested = [Node
              || Node <- RepeatedNodes,
                 Parent <- RepeatedNodes,
                 Node =/= Parent,
                 is_children(Parent, Node)],

    maps:without(Nested, RepeatedMap).

is_children(Parent, Node) ->
    Zipper = elvis_code:code_zipper(Parent),
    [] =/= zipper:filter(fun(Child) -> Child == Node end, Zipper).

<<<<<<< HEAD
%% No debug call

-spec check_no_debug_call([ktn_code:node()], [function_spec()]) ->
    [elvis_result:item()].
check_no_debug_call(Calls, DebugFuns) ->
    DebugCalls = [Call || Call <- Calls, is_debug_call(Call, DebugFuns)],
    ResultFun = fun(Call) ->
                        {M, F, A} = call_mfa(Call),
                        {Line, _} = ktn_code:attr(location, Call),
                        elvis_result:new(item,
                                         ?NO_DEBUG_CALL_MSG,
                                         [M, F, A, Line],
                                         Line)
                end,
    lists:map(ResultFun, DebugCalls).

is_debug_call(Call, DebugFuns) ->
    MFA = call_mfa(Call),
    MatchFun = fun(Spec) -> fun_spec_match(Spec, MFA) end,
    lists:any(MatchFun, DebugFuns).

call_mfa(Call) ->
    FunctionSpec = ktn_code:node_attr(function, Call),
    M = ktn_code:attr(value, ktn_code:node_attr(module, FunctionSpec)),
    F = ktn_code:attr(value, ktn_code:node_attr(function, FunctionSpec)),
    A = length(ktn_code:content(Call)),
    {M, F, A}.

fun_spec_match({M, F}, {M, F, _}) -> true;
fun_spec_match({M, F, A}, {M, F, A}) -> true;
fun_spec_match(_, _) -> false.
=======
%% No nested try...catch blocks

check_nested_try_catchs(ResultFun, TryExp) ->
    Predicate = fun(Node) -> ktn_code:type(Node) == 'try' end,
    lists:filtermap(fun (Node) when Node /= TryExp ->
                             {true, ResultFun(Node)};
                        (_) ->
                             false
                    end,
                    elvis_code:find(Predicate, TryExp)).
>>>>>>> 227c30de
<|MERGE_RESOLUTION|>--- conflicted
+++ resolved
@@ -22,11 +22,8 @@
          dont_repeat_yourself/3,
          max_module_length/3,
          max_function_length/3,
-<<<<<<< HEAD
-         no_debug_call/3
-=======
+         no_debug_call/3,
          no_nested_try_catch/3
->>>>>>> 227c30de
         ]).
 
 -define(LINE_LENGTH_MSG, "Line ~p is too long: ~s.").
@@ -111,13 +108,11 @@
         "The code for function ~p has ~p lines which exceeds the "
         "maximum of ~p.").
 
-<<<<<<< HEAD
 -define(NO_DEBUG_CALL_MSG,
         "Remove the debug call to ~p:~p/~p on line ~p.").
-=======
+
 -define(NO_NESTED_TRY_CATCH,
         "Nested try...catch block starting at line ~p.").
->>>>>>> 227c30de
 
 %%%%%%%%%%%%%%%%%%%%%%%%%%%%%%%%%%%%%%%%%%%%%%%%%%%%%%%%%%%%%%%%%%%%%%%%%%%%%%%%
 %% Rules
@@ -1088,7 +1083,6 @@
     Zipper = elvis_code:code_zipper(Parent),
     [] =/= zipper:filter(fun(Child) -> Child == Node end, Zipper).
 
-<<<<<<< HEAD
 %% No debug call
 
 -spec check_no_debug_call([ktn_code:node()], [function_spec()]) ->
@@ -1120,7 +1114,7 @@
 fun_spec_match({M, F}, {M, F, _}) -> true;
 fun_spec_match({M, F, A}, {M, F, A}) -> true;
 fun_spec_match(_, _) -> false.
-=======
+
 %% No nested try...catch blocks
 
 check_nested_try_catchs(ResultFun, TryExp) ->
@@ -1130,5 +1124,4 @@
                         (_) ->
                              false
                     end,
-                    elvis_code:find(Predicate, TryExp)).
->>>>>>> 227c30de
+                    elvis_code:find(Predicate, TryExp)).