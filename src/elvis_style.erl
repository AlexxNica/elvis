--- conflicted
+++ resolved
@@ -16,15 +16,12 @@
          used_ignored_variable/3,
          no_behavior_info/3,
          module_naming_convention/3,
-<<<<<<< HEAD
-         exec_path_length/3
-=======
          state_record_and_type/3,
          no_spec_with_records/3,
          dont_repeat_yourself/3,
          max_module_length/3,
-         max_function_length/3
->>>>>>> 0f091dd5
+         max_function_length/3,
+         exec_path_length/3
         ]).
 
 -define(LINE_LENGTH_MSG, "Line ~p is too long: ~s.").
@@ -151,16 +148,6 @@
                   elvis_file:file(),
                   line_length_config()) ->
     [elvis_result:item()].
-<<<<<<< HEAD
-line_length(_Config, Target, [Limit]) ->
-    {Src, _} = elvis_utils:src(Target),
-    elvis_utils:check_lines(Src, fun check_line_length/3, [Limit]).
-
--spec no_tabs(elvis_config:config(), elvis_utils:file(), [term()]) ->
-    [elvis_result:item()].
-no_tabs(_Config, Target, []) ->
-    {Src, _} = elvis_utils:src(Target),
-=======
 line_length(_Config, Target, RuleConfig) ->
     Limit = maps:get(limit, RuleConfig, 80),
     SkipComments = maps:get(skip_comments, RuleConfig, false),
@@ -174,17 +161,12 @@
     [elvis_result:item()].
 no_tabs(_Config, Target, _RuleConfig) ->
     {Src, _} = elvis_file:src(Target),
->>>>>>> 0f091dd5
     elvis_utils:check_lines(Src, fun check_no_tabs/3, []).
 
 -spec no_spaces(elvis_config:config(),
                 elvis_file:file(),
                 empty_rule_config()) ->
     [elvis_result:item()].
-<<<<<<< HEAD
-macro_names(_Config, Target, []) ->
-    {Src, _} = elvis_utils:src(Target),
-=======
 no_spaces(_Config, Target, _RuleConfig) ->
     {Src, _} = elvis_file:src(Target),
     elvis_utils:check_lines(Src, fun check_no_spaces/3, []).
@@ -204,40 +186,27 @@
     [elvis_result:item()].
 macro_names(_Config, Target, _RuleConfig) ->
     {Src, _} = elvis_file:src(Target),
->>>>>>> 0f091dd5
     elvis_utils:check_lines(Src, fun check_macro_names/3, []).
 
 -spec macro_module_names(elvis_config:config(),
                          elvis_file:file(),
                          empty_rule_config()) ->
     [elvis_result:item()].
-<<<<<<< HEAD
-macro_module_names(_Config, Target, []) ->
-    {Src, _} = elvis_utils:src(Target),
-    elvis_utils:check_lines(Src, fun check_macro_module_names/3, []).
-=======
 macro_module_names(Config, Target, _RuleConfig) ->
     {Src, _} = elvis_file:src(Target),
     {Root, _} = elvis_file:parse_tree(Config, Target),
     elvis_utils:check_lines(Src, fun check_macro_module_names/3, [Root]).
 
 -type operator_spaces_config() :: #{rules => [{right|left, string()}]}.
->>>>>>> 0f091dd5
 
 -spec operator_spaces(elvis_config:config(),
                       elvis_file:file(),
                       operator_spaces_config()) ->
     [elvis_result:item()].
-<<<<<<< HEAD
-operator_spaces(_Config, Target, Rules) ->
-    {Src, _} = elvis_utils:src(Target),
-    {Root, _} = elvis_utils:parse_tree(Target),
-=======
 operator_spaces(Config, Target, RuleConfig) ->
     Rules = maps:get(rules, RuleConfig, []),
     {Src, _} = elvis_file:src(Target),
     {Root, _} = elvis_file:parse_tree(Config, Target),
->>>>>>> 0f091dd5
     elvis_utils:check_lines(Src, fun check_operator_spaces/3, {Root, Rules}).
 
 -type nesting_level_config() :: #{level => integer()}.
@@ -246,14 +215,9 @@
                     elvis_file:file(),
                     nesting_level_config()) ->
     [elvis_result:item()].
-<<<<<<< HEAD
-nesting_level(_Config, Target, [Level]) ->
-    {Root, _} = elvis_utils:parse_tree(Target),
-=======
 nesting_level(Config, Target, RuleConfig) ->
     Level = maps:get(level, RuleConfig, 3),
     {Root, _} = elvis_file:parse_tree(Config, Target),
->>>>>>> 0f091dd5
     elvis_utils:check_nodes(Root, fun check_nesting_level/2, [Level]).
 
 -type god_modules_config() :: #{limit => integer()}.
@@ -262,17 +226,6 @@
                   elvis_file:file(),
                   god_modules_config()) ->
     [elvis_result:item()].
-<<<<<<< HEAD
-god_modules(_Config, Target, [Limit]) ->
-    {Root, _} = elvis_utils:parse_tree(Target),
-    Exported = elvis_code:exported_functions(Root),
-    case length(Exported) of
-        Count when Count > Limit ->
-            Msg = ?GOD_MODULES_MSG,
-            Result = elvis_result:new(item, Msg, [Count], 1),
-            [Result];
-        _ -> []
-=======
 god_modules(Config, Target, RuleConfig) ->
     Limit = maps:get(limit, RuleConfig, 25),
     IgnoreModules = maps:get(ignore, RuleConfig, []),
@@ -293,22 +246,15 @@
             end;
         true->
             []
->>>>>>> 0f091dd5
     end.
 
 -spec no_if_expression(elvis_config:config(),
                        elvis_file:file(),
                        empty_rule_config()) ->
     [elvis_result:item()].
-<<<<<<< HEAD
-no_if_expression(_Config, Target, []) ->
-    {Root, _} = elvis_utils:parse_tree(Target),
-    Predicate = fun(Node) -> elvis_code:type(Node) == 'if' end,
-=======
 no_if_expression(Config, Target, _RuleConfig) ->
     {Root, _} = elvis_file:parse_tree(Config, Target),
     Predicate = fun(Node) -> ktn_code:type(Node) == 'if' end,
->>>>>>> 0f091dd5
     ResultFun = result_node_line_fun(?NO_IF_EXPRESSION_MSG),
     case elvis_code:find(Predicate, Root) of
         [] ->
@@ -323,14 +269,9 @@
                            elvis_file:file(),
                            invalid_dynamic_call_config()) ->
     [elvis_result:item()].
-<<<<<<< HEAD
-invalid_dynamic_call(_Config, Target, IgnoreModules) ->
-    {Root, _} = elvis_utils:parse_tree(Target),
-=======
 invalid_dynamic_call(Config, Target, RuleConfig) ->
     IgnoreModules = maps:get(ignore, RuleConfig, []),
     {Root, _} = elvis_file:parse_tree(Config, Target),
->>>>>>> 0f091dd5
     ModuleName = elvis_code:module_name(Root),
 
     case lists:member(ModuleName, IgnoreModules) of
@@ -349,13 +290,8 @@
                             elvis_file:file(),
                             empty_rule_config()) ->
     [elvis_result:item()].
-<<<<<<< HEAD
-used_ignored_variable(_Config, Target, []) ->
-    {Root, _} = elvis_utils:parse_tree(Target),
-=======
 used_ignored_variable(Config, Target, _RuleConfig) ->
     {Root, _} = elvis_file:parse_tree(Config, Target),
->>>>>>> 0f091dd5
     ResultFun = result_node_line_col_fun(?USED_IGNORED_VAR_MSG),
     case elvis_code:find(fun is_ignored_var/1, Root, #{mode => zipper}) of
         [] ->
@@ -368,15 +304,9 @@
                        elvis_file:file(),
                        empty_rule_config()) ->
     [elvis_result:item()].
-<<<<<<< HEAD
-no_behavior_info(_Config, Target, []) ->
-    {Root, _} = elvis_utils:parse_tree(Target),
-    Children = elvis_code:content(Root),
-=======
 no_behavior_info(Config, Target, _RuleConfig) ->
     {Root, _} = elvis_file:parse_tree(Config, Target),
     Children = ktn_code:content(Root),
->>>>>>> 0f091dd5
 
     FilterFun =
         fun
@@ -407,16 +337,11 @@
                                elvis_file:file(),
                                module_naming_convention_config()) ->
     [elvis_result:item()].
-<<<<<<< HEAD
-module_naming_convention(_Config, Target, [Regex, IgnoreModules]) ->
-    {Root, _} = elvis_utils:parse_tree(Target),
-=======
 module_naming_convention(Config, Target, RuleConfig) ->
     Regex = maps:get(regex, RuleConfig, ".*"),
     IgnoreModules = maps:get(ignore, RuleConfig, []),
 
     {Root, _} = elvis_file:parse_tree(Config, Target),
->>>>>>> 0f091dd5
     ModuleName = elvis_code:module_name(Root),
 
     case lists:member(ModuleName, IgnoreModules) of
@@ -429,26 +354,7 @@
                     Result = elvis_result:new(item, Msg, Info, 1),
                     [Result];
                 {match, _} -> []
-            end;
-<<<<<<< HEAD
-        true ->
-            []
-    end.
-
--spec exec_path_length(elvis_config:config(),
-                               elvis_utils:file(),
-                               [list()]) ->
-    [elvis_result:item()].
-exec_path_length(_Config, Target, Args = [_MaxCount, IgnoreModules]) ->
-    {Root, _} = elvis_utils:parse_tree(Target),
-    ModuleName = elvis_code:module_name(Root),
-    case lists:member(ModuleName, IgnoreModules) of
-        false ->
-            elvis_utils:check_nodes(Root, fun check_exec_path_length/2, Args);
-        true ->
-            []
-=======
-        true -> []
+            end
     end.
 
 -spec state_record_and_type(elvis_config:config(),
@@ -471,6 +377,23 @@
                     [Result]
             end;
         false ->
+            []
+    end.
+
+-spec exec_path_length(elvis_config:config(),
+                               elvis_utils:file(),
+                               [list()]) ->
+    [elvis_result:item()].
+exec_path_length(_Config, Target, RuleConfig) ->
+    MaxCount = maps:get(max_length, RuleConfig, 10),
+    IgnoreModules = maps:get(ignore, RuleConfig, []),
+    {Root, _} = elvis_file:parse_tree(Target),
+    ModuleName = elvis_code:module_name(Root),
+    case lists:member(ModuleName, IgnoreModules) of
+        false ->
+            elvis_utils:check_nodes(
+                Root, fun check_exec_path_length/2, MaxCount);
+        true ->
             []
     end.
 
@@ -514,7 +437,6 @@
                         elvis_result:new(item, Msg, Info, Line)
                 end,
             lists:map(ResultFun, Nodes)
->>>>>>> 0f091dd5
     end.
 
 -spec max_module_length(elvis_config:config(),
@@ -931,11 +853,10 @@
         _OtherType -> false
     end.
 
-<<<<<<< HEAD
--spec check_exec_path_length(elvis_code:tree_node(), [integer()]) ->
+-spec check_exec_path_length(elvis_code:tree_node(), integer()) ->
     [elvis_result:item_result()].
-check_exec_path_length(Node, [MaxLength, _]) ->
-    case elvis_code:longest_path(Node) of
+check_exec_path_length(Node, MaxLength) ->
+    case ktn_code:longest_path(Node) of
         {Length, MaxNode} when Length > MaxLength ->
             {Line, Col} = elvis_code:attr(location, MaxNode),
             Name = elvis_code:attr(name, Node),
@@ -946,7 +867,7 @@
         _Other ->
             []
     end.
-=======
+
 check_parent_match(Zipper) ->
     case zipper:up(Zipper) of
         undefined -> false;
@@ -1096,4 +1017,4 @@
 is_children(Parent, Node) ->
     Zipper = elvis_code:code_zipper(Parent),
     [] =/= zipper:filter(fun(Child) -> Child == Node end, Zipper).
->>>>>>> 0f091dd5
+
