--- conflicted
+++ resolved
@@ -1,19 +1,6 @@
 -module(elvis_utils).
 
 -export([
-<<<<<<< HEAD
-         src/1,
-         parse_tree/1,
-         load_file_data/1,
-
-         %% Files
-         find_files/1,
-         find_files/2,
-         is_erlang_file/1,
-         filter_files/1,
-
-=======
->>>>>>> 0f091dd5
          %% Rules
          check_lines/3,
          check_lines_with_context/4,
@@ -24,10 +11,9 @@
          erlang_halt/1,
          to_str/1,
 
-<<<<<<< HEAD
          %% Lists
-         map_indexed/2
-=======
+         map_indexed/2,
+
          %% Output
          info/1,
          info/2,
@@ -36,7 +22,6 @@
          error_prn/1,
          error_prn/2,
          parse_colors/1
->>>>>>> 0f091dd5
         ]).
 
 -export_type([file/0]).
@@ -48,56 +33,6 @@
 %% Public
 %%%%%%%%%%%%%%%%%%%%%%%%%%%%%%%%%%%%%%%%%%%%%%%%%%%%%%%%%%%%%%%%%%%%%%%%%%%%%%%%
 
-<<<<<<< HEAD
-%% @doc Returns a tuple with the contents of the file and the file itself.
--spec src(file()) ->
-    {binary(), file()} | {error, enoent}.
-src(File = #{content := Content}) ->
-    {Content, File};
-src(File = #{path := Path}) ->
-    case file:read_file(Path) of
-        {ok, Content} ->
-            src(File#{content => Content});
-        Error -> Error
-    end;
-src(File) ->
-    throw({invalid_file, File}).
-
-%% @doc Add the root node of the parse tree to the file data.
--spec parse_tree(file()) -> {elvis_code:tree_node(), file()}.
-parse_tree(File = #{parse_tree := ParseTree}) ->
-    {ParseTree, File};
-parse_tree(File = #{content := Content}) ->
-    ParseTree = elvis_code:parse_tree(Content),
-    parse_tree(File#{parse_tree => ParseTree});
-parse_tree(File0 = #{path := _Path}) ->
-    {_, File} = src(File0),
-    parse_tree(File);
-parse_tree(File) ->
-    throw({invalid_file, File}).
-
-%% @doc Loads and adds all related file data.
--spec load_file_data(file()) -> file().
-load_file_data(File0 = #{path := _Path}) ->
-    {_, File1} = src(File0),
-    {_, File2} = parse_tree(File1),
-    File2.
-
-%% @doc Returns all files under the specified Path
-%% that match the pattern Name.
--spec find_files([string()], string()) -> [file()].
-find_files(Dirs, Pattern) ->
-    Fun = fun(Dir) ->
-                filelib:wildcard(Dir ++ "/**/" ++ Pattern)
-          end,
-    [#{path => Path} || Path <- lists:flatmap(Fun, Dirs)].
-
--spec find_files([string()]) -> [file()].
-find_files(Dirs) ->
-    find_files(Dirs, ?FILE_PATTERN).
-
-=======
->>>>>>> 0f091dd5
 %% @doc Takes a binary that holds source code and applies
 %%      Fun to each line. Fun takes 3 arguments (the line
 %%      as a binary, the line number and the supplied Args) and
@@ -190,7 +125,6 @@
         _ -> invalid
     end.
 
-<<<<<<< HEAD
 -type fun_indexed() :: fun(({integer(), term()}) -> term()).
 
 %% @doc Takes a function, a list and applies the function with an tuple argument
@@ -204,7 +138,7 @@
 map_indexed(Fun, [Head | Tail], Index, Results) ->
     Result = Fun({Index, Head}),
     map_indexed(Fun, Tail, Index + 1, [Result | Results]).
-=======
+
 -spec info(string()) -> ok.
 info(Message) ->
     info(Message, []).
@@ -270,5 +204,4 @@
     Binary = list_to_binary(String),
     Result = re:replace(Binary, "[^~]~", "~~", [global]),
     ResultBin = iolist_to_binary(Result),
-    binary_to_list(ResultBin).
->>>>>>> 0f091dd5
+    binary_to_list(ResultBin).