--- conflicted
+++ resolved
@@ -16,7 +16,6 @@
          exported_functions/1,
          function_names/1,
          module_name/1,
-         longest_path/1,
          print_node/1,
          print_node/2
         ]).
@@ -123,32 +122,6 @@
         [Node | _] -> {ok, Node}
     end.
 
-<<<<<<< HEAD
-%%% Getters
-
--spec type(tree_node()) -> atom().
-type(#{type := Type}) ->
-    Type;
-type(undefined) ->
-    undefined.
-
--spec attr(term(), tree_node()) -> term() | undefined.
-attr(Key, #{attrs := Attrs}) ->
-    case maps:is_key(Key, Attrs) of
-        true -> maps:get(Key, Attrs);
-        false -> undefined
-    end;
-attr(_Key, Node) when is_map(Node) ->
-    undefined;
-attr(_Key, undefined) ->
-    undefined.
-
--spec content(tree_node()) -> [tree_node()].
-content(#{content := Content}) ->
-    Content;
-content(_Node) ->
-    [].
-=======
 is_at_location(Node = #{attrs := #{location := {Line, NodeCol}}},
                {Line, Column}) ->
     Text = ktn_code:attr(text, Node),
@@ -166,7 +139,6 @@
         [] -> not_found;
         [Token | _] -> {ok, Token}
     end.
->>>>>>> 0f091dd5
 
 %%% Processing functions
 
@@ -201,18 +173,12 @@
 print_node(Node = #{type := Type}, CurrentLevel) ->
     Type = ktn_code:type(Node),
     Indentation = lists:duplicate(CurrentLevel * 4, $ ),
-<<<<<<< HEAD
-    Content = content(Node),
-    lager:info("~s - [~p] ~p~n",
-               [Indentation, CurrentLevel, Type]),
-=======
     Content = ktn_code:content(Node),
 
     lager:info(
       "~s - [~p] ~p~n",
       [Indentation, CurrentLevel, Type]
      ),
->>>>>>> 0f091dd5
     lists:map(fun(Child) -> print_node(Child, CurrentLevel + 1) end, Content),
     ok.
 
@@ -226,98 +192,6 @@
         [] -> undefined
     end.
 
-<<<<<<< HEAD
-%% @doc Return all the children where the path from the supplied node
-%%      is longer than MaxLength.
--spec longest_path(tree_node()) -> {integer(), tree_node()}.
-longest_path(Node) ->
-    longest_path(Node, 0).
-
-longest_path(Node = #{type := Type}, Length) ->
-    {Line, _} = attr(location, Node),
-
-    NewLength = Length + length_increment(Type),
-    Content = elvis_code:content(Node),
-
-    lager:info("Line: ~p\t~p\t~p", [Line, NewLength, Type]),
-
-    FoldType =
-        case is_branch(Type) of
-            true  -> branch;
-            false -> accumulate
-        end,
-
-    Acc = {FoldType, NewLength, {NewLength, Node}},
-    {_, _, MaxNode} =
-        lists:foldl(fun longest_path_foldl/2, Acc, Content),
-
-    lager:info("Line: ~p - Max ~p => ~p", [Line, Type, element(1, MaxNode)]),
-
-    MaxNode.
-
--spec longest_path_foldl([tree_node()],
-                         {branch | accumulate,
-                          integer(),
-                          {integer(), tree_node()}}) ->
-     {integer(), tree_node()}.
-longest_path_foldl(Node,
-                   {FoldType,
-                    Length,
-                    CurrentMax = {MaxLength, _}}) ->
-    ChildMax = longest_path(Node, Length),
-    {ChildLength, _} = ChildMax,
-    NewLength =
-        case FoldType of
-            branch -> Length;
-            accumulate -> ChildLength
-        end,
-    NewMax =
-        case ChildLength > MaxLength of
-            true -> ChildMax;
-            false -> CurrentMax
-        end,
-    {FoldType, NewLength, NewMax}.
-
-%% @private
-is_branch(Type) ->
-    Branch = [function,
-              case_clauses,
-              'if',
-              'receive',
-              recieve_case,
-              try_case,
-              match
-             ],
-    lists:member(Type, Branch).
-
-%% @private
-%% @doc Takes a node type and determines its nesting level increment.
-length_increment(Type) ->
-        Increment =
-        [
-         function,
-         'if',
-         'try',
-         'catch',
-         'fun',
-         named_fun,
-         'receive',
-         nil,
-         cons,
-         map,
-         var,
-         atom,
-         integer,
-         float,
-         string,
-         char,
-         call
-        ],
-    case lists:member(Type, Increment) of
-        true -> 1;
-        false -> 0
-    end.
-=======
 %% @doc Takes the root node of a parse_tree and returns name and arity
 %%      of each exported function.
 -spec exported_functions(ktn_code:tree_node()) -> [{atom(), integer()}].
@@ -335,7 +209,6 @@
 %%%%%%%%%%%%%%%%%%%%%%%%%%%%%%%%%%%%%%%%%%%%%%%%%%%%%%%%%%%%%%%%%%%%%%%%%%%%%%%%
 %%% Internal
 %%%%%%%%%%%%%%%%%%%%%%%%%%%%%%%%%%%%%%%%%%%%%%%%%%%%%%%%%%%%%%%%%%%%%%%%%%%%%%%%
->>>>>>> 0f091dd5
 
 %% @private
 %% @doc Takes a node type and determines its nesting level increment.
@@ -357,405 +230,6 @@
     end.
 
 %% @private
-<<<<<<< HEAD
-get_location(Attrs) when is_list(Attrs) ->
-    Line = proplists:get_value(line, Attrs),
-    Column = proplists:get_value(column, Attrs),
-    {Line, Column};
-get_location(_Attrs) ->
-    {-1, -1}.
-
-%% @private
-get_text(Attrs) when is_list(Attrs) ->
-    proplists:get_value(text, Attrs, "");
-get_text(_Attrs) ->
-    "".
-
-%% @doc Converts a parse tree form the abstract format to a map based repr.
-%% TODO: Attributes are not being handled correctly.
--spec to_map(term()) -> tree_node().
-to_map(ListParsed) when is_list(ListParsed) ->
-    lists:map(fun to_map/1, ListParsed);
-
-to_map({function, Attrs, Name, Arity, Clauses}) ->
-    #{type => function,
-      attrs => #{location => get_location(Attrs),
-                 text => get_text(Attrs),
-                 name => Name,
-                 arity => Arity},
-      content => to_map(Clauses)};
-to_map({function, Name, Arity}) ->
-    #{type => function,
-      attrs => #{name => Name,
-                 arity => Arity}};
-to_map({function, Module, Name, Arity}) ->
-    #{type => function,
-      attrs => #{module => Module,
-                 name => Name,
-                 arity => Arity}};
-
-to_map({clause, Attrs, Patterns, Guards, Body}) ->
-    #{type => clause,
-      attrs => #{location => get_location(Attrs),
-                 text => get_text(Attrs),
-                 patterns => to_map(Patterns),
-                 guards => to_map(Guards)},
-      content => to_map(Body)};
-
-to_map({match, Attrs, Left, Right}) ->
-    #{type => match,
-      attrs => #{location => get_location(Attrs),
-                 text => get_text(Attrs)},
-      content => to_map([Left, Right])};
-
-%% Literals
-
-to_map({Type, Attrs, Value}) when
-      Type == atom;
-      Type == integer;
-      Type == float;
-      Type == string;
-      Type == char ->
-    #{type => Type,
-      attrs => #{location => get_location(Attrs),
-                 text => get_text(Attrs),
-                 value => Value}};
-
-to_map({bin, Attrs, Elements}) ->
-    #{type => binary,
-      attrs => #{location => get_location(Attrs),
-                 text => get_text(Attrs)},
-      content => to_map(Elements)};
-
-to_map({bin_element, Attrs, Value, Size, TSL}) ->
-    #{type => binary_element,
-      attrs => #{location => get_location(Attrs),
-                 text => get_text(Attrs),
-                 value => to_map(Value),
-                 size => Size,
-                 type_spec_list => TSL}};
-
-%% Variables
-
-to_map({var, Attrs, Name}) ->
-    #{type => var,
-      attrs => #{location => get_location(Attrs),
-                 text => get_text(Attrs),
-                 name => Name}};
-
-%% Function call
-
-to_map({call, Attrs, Function, Arguments}) ->
-    #{type => call,
-      attrs => #{location => get_location(Attrs),
-                 text => get_text(Attrs),
-                 function => to_map(Function)},
-      content => to_map(Arguments)};
-
-to_map({remote, Attrs, Module, Function}) ->
-    #{type => remote,
-      attrs => #{location => get_location(Attrs),
-                 text => get_text(Attrs),
-                 module => to_map(Module),
-                 function => to_map(Function)}};
-
-%% case
-
-to_map({'case', Attrs, Expr, Clauses}) ->
-    CaseExpr = to_map({case_expr, Attrs, Expr}),
-    CaseClauses = to_map({case_clauses, Attrs, Clauses}),
-    #{type => 'case',
-      attrs => #{location => get_location(Attrs),
-                 text => get_text(Attrs),
-                 expression => to_map(Expr)},
-      content => [CaseExpr, CaseClauses]};
-to_map({case_expr, Attrs, Expr}) ->
-    #{type => case_expr,
-      attrs => #{location => get_location(Attrs),
-                 text => get_text(Attrs)},
-      content => [to_map(Expr)]};
-to_map({case_clauses, Attrs, Clauses}) ->
-    #{type => case_clauses,
-      attrs => #{location => get_location(Attrs),
-                 text => get_text(Attrs)},
-      content => to_map(Clauses)};
-
-%% fun
-
-to_map({'fun', Attrs, {function, Name, Arity}}) ->
-    #{type => 'fun',
-      attrs => #{location => get_location(Attrs),
-                 text => get_text(Attrs),
-                 name => Name,
-                 arity => Arity}};
-
-to_map({'fun', Attrs, {function, Module, Name, Arity}}) ->
-    #{type => 'fun',
-      attrs => #{location => get_location(Attrs),
-                 text => get_text(Attrs),
-                 module => Module,
-                 name => Name,
-                 arity => Arity}};
-
-to_map({'fun', Attrs, {clauses, Clauses}}) ->
-    #{type => 'fun',
-      attrs => #{location => get_location(Attrs),
-                 text => get_text(Attrs)},
-      content => to_map(Clauses)};
-
-to_map({named_fun, Attrs, Name, Clauses}) ->
-    #{type => named_fun,
-      attrs => #{location => get_location(Attrs),
-                 text => get_text(Attrs),
-                 name => Name},
-      content => to_map(Clauses)};
-
-%% query - deprecated, implemented for completion.
-
-to_map({'query', Attrs, ListCompr}) ->
-    #{type => 'query',
-      attrs => #{location => get_location(Attrs),
-                 text => get_text(Attrs)},
-      content => to_map(ListCompr)};
-
-%% try..catch..after
-
-to_map({'try', Attrs, Body, [], CatchClauses, AfterBody}) ->
-    TryBody = to_map(Body),
-    TryCatch = to_map({try_catch, Attrs, CatchClauses}),
-    TryAfter = to_map({try_after, Attrs, AfterBody}),
-
-    #{type => 'try',
-      attrs => #{location => get_location(Attrs),
-                 text => get_text(Attrs),
-                 catch_clauses => to_map(CatchClauses),
-                 after_body => to_map(AfterBody)},
-      content => TryBody ++ [TryCatch, TryAfter]};
-
-%% try..of..catch..after
-
-to_map({'try', Attrs, Expr, CaseClauses, CatchClauses, AfterBody}) ->
-    TryCase = to_map({try_case, Attrs, Expr, CaseClauses}),
-    TryCatch = to_map({try_catch, Attrs, CatchClauses}),
-    TryAfter = to_map({try_after, Attrs, AfterBody}),
-
-    #{type => 'try',
-      attrs => #{location => get_location(Attrs),
-                 text => get_text(Attrs)},
-      content => [TryCase, TryCatch, TryAfter]};
-
-to_map({try_case, Attrs, Expr, Clauses}) ->
-    #{type => try_case,
-      attrs => #{location => get_location(Attrs),
-                 text => get_text(Attrs),
-                 expression => Expr},
-      content => to_map(Clauses)};
-
-to_map({try_catch, Attrs, Clauses}) ->
-    #{type => try_catch,
-      attrs => #{location => get_location(Attrs),
-                 text => get_text(Attrs)},
-      content => to_map(Clauses)};
-
-to_map({try_after, Attrs, AfterBody}) ->
-    #{type => try_after,
-      attrs => #{location => get_location(Attrs),
-                 text => get_text(Attrs)},
-      content => to_map(AfterBody)};
-
-%% if
-
-to_map({'if', Attrs, IfClauses}) ->
-    #{type => 'if',
-      attrs => #{location => get_location(Attrs),
-                 text => get_text(Attrs)},
-      content => to_map(IfClauses)};
-
-%% catch
-
-to_map({'catch', Attrs, Expr}) ->
-    #{type => 'catch',
-      attrs => #{location => get_location(Attrs),
-                 text => get_text(Attrs)},
-      content => [to_map(Expr)]};
-
-%% receive
-
-to_map({'receive', Attrs, Clauses}) ->
-    RecClauses = to_map({receive_case, Attrs, Clauses}),
-    #{type => 'receive',
-      attrs => #{location => get_location(Attrs),
-                 text => get_text(Attrs)},
-      content => [RecClauses]};
-
-to_map({'receive', Attrs, Clauses, AfterExpr, AfterBody}) ->
-    RecClauses = to_map({receive_case, Attrs, Clauses}),
-    RecAfter = to_map({receive_after, Attrs, AfterExpr, AfterBody}),
-    #{type => 'receive',
-      attrs => #{location => get_location(Attrs),
-                 text => get_text(Attrs)},
-      content => [RecClauses, RecAfter]};
-
-to_map({receive_case, Attrs, Clauses}) ->
-    #{type => receive_case,
-      attrs => #{location => get_location(Attrs),
-                 text => get_text(Attrs)},
-      content => to_map(Clauses)};
-
-to_map({receive_after, Attrs, Expr, Body}) ->
-    #{type => receive_after,
-      attrs => #{location => get_location(Attrs),
-                 text => get_text(Attrs),
-                 expression => to_map(Expr)},
-      content => to_map(Body)};
-
-%% List
-
-to_map({nil, Attrs}) ->
-    #{type => nil,
-      attrs => #{location => get_location(Attrs),
-                 text => get_text(Attrs)}};
-
-to_map({cons, Attrs, Head, Tail}) ->
-    #{type => cons,
-      attrs => #{location => get_location(Attrs),
-                 text => get_text(Attrs),
-                 head => to_map(Head),
-                 tail => to_map(Tail)}};
-
-%% Tuple
-
-to_map({tuple, Location, Elements}) ->
-    #{type => tuple,
-      attrs => #{location => Location},
-      content => to_map(Elements)};
-
-%% Map
-
-to_map({map, Attrs, Pairs}) ->
-    #{type => map,
-      attrs => #{location => get_location(Attrs),
-                 text => get_text(Attrs)},
-      content => to_map(Pairs)};
-to_map({map, Attrs, Var, Pairs}) ->
-    #{type => map,
-      attrs => #{location => get_location(Attrs),
-                 text => get_text(Attrs),
-                 var => to_map(Var)},
-      content => to_map(Pairs)};
-
-to_map({Type, Attrs, Key, Value}) when
-      map_field_exact == Type;
-      map_field_assoc == Type ->
-    #{type => Type,
-      attrs => #{location => get_location(Attrs),
-                 text => get_text(Attrs),
-                 key => to_map(Key),
-                 value => to_map(Value)}};
-
-%% List Comprehension
-
-to_map({lc, Attrs, Expr, GeneratorsFilters}) ->
-    LcExpr = to_map({lc_expr, Attrs, Expr}),
-    LcGenerators = to_map(GeneratorsFilters),
-    #{type => lc,
-      attrs => #{location => get_location(Attrs),
-                 text => get_text(Attrs)},
-      content => [LcExpr | LcGenerators]};
-
-to_map({generate, Attrs, Pattern, Expr}) ->
-    #{type => generate,
-      attrs => #{location => get_location(Attrs),
-                 text => get_text(Attrs),
-                 pattern => to_map(Pattern),
-                 expression => to_map(Expr)}};
-to_map({lc_expr, Attrs, Expr}) ->
-    #{type => lc_expr,
-      attrs => #{location => get_location(Attrs),
-                 text => get_text(Attrs)},
-      content => [to_map(Expr)]};
-
-%% Operation
-
-to_map({op, Attrs, Operation, Left, Right}) ->
-    #{type => op,
-      attrs => #{location => get_location(Attrs),
-                 text => get_text(Attrs),
-                 operation => Operation},
-      content => to_map([Left, Right])};
-
-to_map({op, Attrs, Operation, Single}) ->
-    #{type => op,
-      attrs => #{location => get_location(Attrs),
-                 text => get_text(Attrs),
-                 operation => Operation},
-      content => to_map([Single])};
-
-%% Record
-
-to_map({record, Attrs, Name, Fields}) ->
-    #{type => record,
-      attrs => #{location => get_location(Attrs),
-                 text => get_text(Attrs),
-                 name => Name},
-      content => to_map(Fields)};
-to_map({record, Attrs, Var, Name, Fields}) ->
-    #{type => record,
-      attrs => #{location => get_location(Attrs),
-                 text => get_text(Attrs),
-                 variable => to_map(Var),
-                 name => Name},
-      content => to_map(Fields)};
-
-to_map({record_index, Attrs, Name, Field}) ->
-    #{type => record_index,
-      attrs => #{location => get_location(Attrs),
-                 text => get_text(Attrs),
-                 name => Name},
-      content => [to_map(Field)]};
-
-to_map({record_field, Attrs, Name}) ->
-    #{type => record_field,
-      attrs => #{location => get_location(Attrs),
-                 text => get_text(Attrs),
-                 name => to_map(Name)}};
-to_map({record_field, Attrs, Name, Default}) ->
-    #{type => record_field,
-      attrs => #{location => get_location(Attrs),
-                 text => get_text(Attrs),
-                 default => to_map(Default),
-                 name => to_map(Name)}};
-to_map({record_field, Attrs, Var, Name, Field}) ->
-    #{type => record_field,
-      attrs => #{location => get_location(Attrs),
-                 text => get_text(Attrs),
-                 variable => to_map(Var),
-                 name => Name},
-      content => [to_map(Field)]};
-
-%% Block
-
-to_map({block, Attrs, Body}) ->
-    #{type => block,
-      attrs => #{location => get_location(Attrs),
-                 text => get_text(Attrs)},
-      content => to_map(Body)};
-
-%% Attributes
-
-to_map({attribute, Attrs, Type, Value}) ->
-    #{type => Type,
-      attrs => #{location => get_location(Attrs),
-                 text => get_text(Attrs),
-                 value => Value}};
-
-%% Unhandled forms
-
-to_map(Parsed) when is_tuple(Parsed) ->
-    throw({unhandled_abstract_form, Parsed});
-to_map(Parsed) ->
-    throw({unexpected_abstract_form, Parsed}).
-=======
 %% @doc Returns an anonymous Fun to be flatmapped over node content, as
 %% appropriate for the exported function whose name is the argument given.
 make_extractor_fun(exported_functions) ->
@@ -765,5 +239,4 @@
 make_extractor_fun(function_names) ->
     fun (Node = #{type := function}) -> [ktn_code:attr(name, Node)];
         (_) -> []
-    end.
->>>>>>> 0f091dd5
+    end.