--- conflicted
+++ resolved
@@ -19,11 +19,7 @@
          past_nesting_limit/2,
          exported_functions/1,
          module_name/1,
-<<<<<<< HEAD
          longest_path/1,
-=======
-         paths_longer_than/2,
->>>>>>> 0b57b7d9
          print_node/1,
          print_node/2
         ]).
@@ -145,14 +141,13 @@
 
 %% @doc Return all the children where the path from the supplied node
 %%      is longer than MaxLength.
-<<<<<<< HEAD
 -spec longest_path(tree_node()) -> {integer(), tree_node()}.
 longest_path(Node) ->
     longest_path(Node, 0).
 
 longest_path(Node = #{type := Type}, Length) ->
-    {Line, _} = attr(location, Node),
     NewLength = Length + length_increment(Type),
+    %% {Line, _} = attr(location, Node),
     %% lager:info("Line: ~p\t~p\t~p", [Line, NewLength, Type]),
     Content = elvis_code:content(Node),
     Fun = fun longest_path_foldl/2,
@@ -191,62 +186,23 @@
               op
              ],
     lists:member(Type, Branch).
-=======
--spec paths_longer_than(tree_node(), integer()) -> [[tree_node]].
-paths_longer_than(Node = #{type := Type}, MaxLength) ->
-    Inc = length_increment(Type),
-    Result = paths_longer_than(Node, MaxLength, Inc, []),
-    lists:flatten(Result).
-
-paths_longer_than(Node, MaxLength, Length, Path)
-  when Length > MaxLength ->
-    Result = [Node | Path],
-    [Result];
-paths_longer_than(Node = #{type := Type},
-                  MaxLength,
-                  Length,
-                  Path) ->
-    Content = elvis_code:content(Node),
-    NewPath = [Node | Path],
-    Fun = fun ({Index, Child}) ->
-             Inc = length_increment(Type),
-             paths_longer_than(Child, MaxLength, Length + Index * Inc + Inc, NewPath)
-          end,
-    elvis_utils:map_indexed(Fun, Content).
-
->>>>>>> 0b57b7d9
 
 %% @private
 %% @doc Takes a node type and determines its nesting level increment.
 length_increment(Type) ->
-<<<<<<< HEAD
-        Increment =
-        [
-         function,
-        'case',
-=======
     Increment =
         [
          function,
          'case',
->>>>>>> 0b57b7d9
          'if',
          'try',
          'catch',
          'fun',
          named_fun,
          'receive',
-<<<<<<< HEAD
          nil,
          cons,
          map,
-=======
-         match,
-         nil,
-         cons,
-         map,
-         lc,
->>>>>>> 0b57b7d9
          var,
          atom,
          integer,
@@ -597,7 +553,6 @@
                  operation => Operation},
       content => to_map([Single])};
 
-<<<<<<< HEAD
 %% Record
 
 to_map({record, Location, Name, Fields}) ->
@@ -636,8 +591,6 @@
 
 %% Attributes
 
-=======
->>>>>>> 0b57b7d9
 to_map({attribute, Location, Type, Value}) ->
     #{type => Type,
       attrs => #{location => Location,
