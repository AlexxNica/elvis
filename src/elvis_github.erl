--- conflicted
+++ resolved
@@ -242,11 +242,7 @@
             {ok, RespBody};
         {ok, "201", _RespHeaders, RespBody} ->
             {ok, RespBody};
-<<<<<<< HEAD
-        {ok, "204", _, RespBody} ->
-=======
         {ok, "204", _RespHeaders, RespBody} ->
->>>>>>> 7a6bb920
             {ok, RespBody};
         {ok, "302", RespHeaders, _} ->
             RedirectUrl = proplists:get_value("Location", RespHeaders),
